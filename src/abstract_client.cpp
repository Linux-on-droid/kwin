--- conflicted
+++ resolved
@@ -281,55 +281,37 @@
     }
     if (isInputMethod()) {
         return UnmanagedLayer;
-<<<<<<< HEAD
 
     if (workspace()->showingDesktop()) {
         // NOTE: showing desktop state
-        if (isDesktop())
+        if (isDesktop()) {
             return AboveLayer;
+        }
         if (belongsToDesktop()) {
-            if (isModal())
-                // NOTICE A modal window marks a dialog on systems where _NET_WN_WINDOW_TYPE is not available (e.g. Wayland).
+            if (isModal()) {
+                // NOTE: A modal window marks a dialog on systems where _NET_WN_WINDOW_TYPE is not available (e.g. Wayland).
                 return AboveLayer;
-            if (isDock())
+            }
+            if (isDock()) {
                 return AboveLayer;
-            if (isToolbar())
+            }
+            if (isToolbar()) {
                 return AboveLayer;
-            if (isDialog())
+            }
+            if (isDialog()) {
                 return AboveLayer;
-        }
-    } else {
-        // NOTE: normal state
-        if (isDesktop())
-            return DesktopLayer;
-        if (keepBelow())
-            return BelowLayer;
-        if (isActiveFullScreen())
-            return ActiveLayer;
-        if (keepAbove())
-            return AboveLayer;
-    }
-
-    // fallthrough (both states)
-    if (isDock())
+            }
+        }
+    }
+
+    // NOTE: fallthrough (both states)
+    if (isDesktop()) {
+        return DesktopLayer;
+    }
+    if (isDock()) {
         return layerForDock();
+    }
     if (isPopupWindow())
-=======
-    }
-    if (isDesktop()) {
-        return workspace()->showingDesktop() ? AboveLayer : DesktopLayer;
-    }
-    if (isSplash()) { // no damn annoying splashscreens
-        return NormalLayer; // getting in the way of everything else
-    }
-    if (isDock()) {
-        if (workspace()->showingDesktop()) {
-            return NotificationLayer;
-        }
-        return layerForDock();
-    }
-    if (isPopupWindow()) {
->>>>>>> 9d3f77f6
         return PopupLayer;
     }
     if (isOnScreenDisplay()) {
@@ -340,11 +322,6 @@
     }
     if (isCriticalNotification()) {
         return CriticalNotificationLayer;
-<<<<<<< HEAD
-=======
-    }
-    if (workspace()->showingDesktop() && belongsToDesktop()) {
-        return AboveLayer;
     }
     if (keepBelow()) {
         return BelowLayer;
@@ -355,7 +332,6 @@
     if (keepAbove()) {
         return AboveLayer;
     }
->>>>>>> 9d3f77f6
 
     return NormalLayer;
 }
