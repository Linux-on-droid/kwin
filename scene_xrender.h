/********************************************************************
 KWin - the KDE window manager
 This file is part of the KDE project.

Copyright (C) 2006 Lubos Lunak <l.lunak@kde.org>

This program is free software; you can redistribute it and/or modify
it under the terms of the GNU General Public License as published by
the Free Software Foundation; either version 2 of the License, or
(at your option) any later version.

This program is distributed in the hope that it will be useful,
but WITHOUT ANY WARRANTY; without even the implied warranty of
MERCHANTABILITY or FITNESS FOR A PARTICULAR PURPOSE.  See the
GNU General Public License for more details.

You should have received a copy of the GNU General Public License
along with this program.  If not, see <http://www.gnu.org/licenses/>.
*********************************************************************/

#ifndef KWIN_SCENE_XRENDER_H
#define KWIN_SCENE_XRENDER_H

#include "scene.h"
#include "shadow.h"
#include "decorations/decorationrenderer.h"

#ifdef KWIN_HAVE_XRENDER_COMPOSITING

namespace KWin
{

namespace Xcb
{
    class Shm;
}

/**
 * @brief Backend for the SceneXRender to hold the compositing buffer and take care of buffer
 * swapping.
 *
 * This class is intended as a small abstraction to support multiple compositing backends in the
 * SceneXRender.
 *
 */
class XRenderBackend
{
public:
    virtual ~XRenderBackend();
    virtual void present(int mask, const QRegion &damage) = 0;

    /**
     * @brief Returns the OverlayWindow used by the backend.
     *
     * A backend does not have to use an OverlayWindow, this is mostly for the X world.
     * In case the backend does not use an OverlayWindow it is allowed to return @c null.
     * It's the task of the caller to check whether it is @c null.
     *
     * @return :OverlayWindow*
     **/
    virtual OverlayWindow *overlayWindow();
    virtual bool usesOverlayWindow() const = 0;
    /**
     * @brief Shows the Overlay Window
     *
     * Default implementation does nothing.
     */
    virtual void showOverlay();
    /**
     * @brief React on screen geometry changes.
     *
     * Default implementation does nothing. Override if specific functionality is required.
     *
     * @param size The new screen size
     */
    virtual void screenGeometryChanged(const QSize &size);
    /**
     * @brief The compositing buffer hold by this backend.
     *
     * The Scene composites the new frame into this buffer.
     *
     * @return xcb_render_picture_t
     */
    xcb_render_picture_t buffer() const {
        return m_buffer;
    }
    /**
     * @brief Whether the creation of the Backend failed.
     *
     * The SceneXRender should test whether the Backend got constructed correctly. If this method
     * returns @c true, the SceneXRender should not try to start the rendering.
     *
     * @return bool @c true if the creation of the Backend failed, @c false otherwise.
     **/
    bool isFailed() const {
        return m_failed;
    }

protected:
    XRenderBackend();
    /**
     * @brief A subclass needs to call this method once it created the compositing back buffer.
     *
     * @param buffer The buffer to use for compositing
     * @return void
     */
    void setBuffer(xcb_render_picture_t buffer);
    /**
     * @brief Sets the backend initialization to failed.
     *
     * This method should be called by the concrete subclass in case the initialization failed.
     * The given @p reason is logged as a warning.
     *
     * @param reason The reason why the initialization failed.
     **/
    void setFailed(const QString &reason);

private:
    // Create the compositing buffer. The root window is not double-buffered,
    // so it is done manually using this buffer,
    xcb_render_picture_t m_buffer;
    bool m_failed;
};

/**
 * @brief XRenderBackend using an X11 Overlay Window as compositing target.
 *
 */
class X11XRenderBackend : public XRenderBackend
{
public:
    X11XRenderBackend();
    ~X11XRenderBackend();

    virtual void present(int mask, const QRegion &damage);
    virtual OverlayWindow* overlayWindow();
    virtual void showOverlay();
    virtual void screenGeometryChanged(const QSize &size);
    virtual bool usesOverlayWindow() const;
private:
    void init(bool createOverlay);
    void createBuffer();
    QScopedPointer<OverlayWindow> m_overlayWindow;
    xcb_render_picture_t m_front;
    xcb_render_pictformat_t m_format;
};

#if HAVE_WAYLAND
class WaylandXRenderBackend :  public QObject, public XRenderBackend
{
    Q_OBJECT
public:
    WaylandXRenderBackend();
    virtual ~WaylandXRenderBackend();
    virtual void present(int mask, const QRegion &damage);
    virtual bool usesOverlayWindow() const;

private:
    void createBuffer();
    void init();
    QScopedPointer<Xcb::Shm> m_shm;
    xcb_render_pictformat_t m_format;
};
#endif

class SceneXrender
    : public Scene
{
    Q_OBJECT
public:
    class EffectFrame;
    virtual ~SceneXrender();
    virtual bool initFailed() const;
    virtual CompositingType compositingType() const {
        return XRenderCompositing;
    }
    virtual qint64 paint(QRegion damage, ToplevelList windows);
    virtual Scene::EffectFrame *createEffectFrame(EffectFrameImpl *frame);
    virtual Shadow *createShadow(Toplevel *toplevel);
    virtual void screenGeometryChanged(const QSize &size);
    xcb_render_picture_t bufferPicture();
    virtual OverlayWindow *overlayWindow() {
        return m_backend->overlayWindow();
    }
    virtual bool usesOverlayWindow() const {
        return m_backend->usesOverlayWindow();
    }
<<<<<<< HEAD
    virtual bool isLastFrameRendered() const {
        return m_backend->isLastFrameRendered();
    }
    Decoration::Renderer *createDecorationRenderer(Decoration::DecoratedClientImpl *client);
=======
>>>>>>> 015c59d9

    static SceneXrender *createScene();
protected:
    virtual Scene::Window *createWindow(Toplevel *toplevel);
    virtual void paintBackground(QRegion region);
    virtual void paintGenericScreen(int mask, ScreenPaintData data);
    virtual void paintDesktop(int desktop, int mask, const QRegion &region, ScreenPaintData &data);
private:
    explicit SceneXrender(XRenderBackend *backend);
    static ScreenPaintData screen_paint;
    class Window;
    QScopedPointer<XRenderBackend> m_backend;
};

class SceneXrender::Window
    : public Scene::Window
{
public:
    Window(Toplevel* c, SceneXrender *scene);
    virtual ~Window();
    virtual void performPaint(int mask, QRegion region, WindowPaintData data);
    QRegion transformedShape() const;
    void setTransformedShape(const QRegion& shape);
    static void cleanup();
protected:
    virtual WindowPixmap* createWindowPixmap();
private:
    QRect mapToScreen(int mask, const WindowPaintData &data, const QRect &rect) const;
    QPoint mapToScreen(int mask, const WindowPaintData &data, const QPoint &point) const;
    void prepareTempPixmap();
    void setPictureFilter(xcb_render_picture_t pic, ImageFilterType filter);
    SceneXrender *m_scene;
    xcb_render_pictformat_t format;
    double alpha_cached_opacity;
    QRegion transformed_shape;
    static QRect temp_visibleRect;
    static XRenderPicture *s_tempPicture;
};

class XRenderWindowPixmap : public WindowPixmap
{
public:
    explicit XRenderWindowPixmap(Scene::Window *window, xcb_render_pictformat_t format);
    virtual ~XRenderWindowPixmap();
    xcb_render_picture_t picture() const;
    virtual void create();
private:
    xcb_render_picture_t m_picture;
    xcb_render_pictformat_t m_format;
};

class SceneXrender::EffectFrame
    : public Scene::EffectFrame
{
public:
    EffectFrame(EffectFrameImpl* frame);
    virtual ~EffectFrame();

    virtual void free();
    virtual void freeIconFrame();
    virtual void freeTextFrame();
    virtual void freeSelection();
    virtual void crossFadeIcon();
    virtual void crossFadeText();
    virtual void render(QRegion region, double opacity, double frameOpacity);
    static void cleanup();

private:
    void updatePicture();
    void updateTextPicture();
    void renderUnstyled(xcb_render_picture_t pict, const QRect &rect, qreal opacity);

    XRenderPicture* m_picture;
    XRenderPicture* m_textPicture;
    XRenderPicture* m_iconPicture;
    XRenderPicture* m_selectionPicture;
    static XRenderPicture* s_effectFrameCircle;
};

inline
xcb_render_picture_t SceneXrender::bufferPicture()
{
    return m_backend->buffer();
}

inline
QRegion SceneXrender::Window::transformedShape() const
{
    return transformed_shape;
}

inline
void SceneXrender::Window::setTransformedShape(const QRegion& shape)
{
    transformed_shape = shape;
}

inline
xcb_render_picture_t XRenderWindowPixmap::picture() const
{
    return m_picture;
}

/**
 * @short XRender implementation of Shadow.
 *
 * This class extends Shadow by the elements required for XRender rendering.
 * @author Jacopo De Simoi <wilderkde@gmail.org>
 **/

class SceneXRenderShadow
    : public Shadow
{
public:
    explicit SceneXRenderShadow(Toplevel *toplevel);
    using Shadow::ShadowElements;
    using Shadow::ShadowElementTop;
    using Shadow::ShadowElementTopRight;
    using Shadow::ShadowElementRight;
    using Shadow::ShadowElementBottomRight;
    using Shadow::ShadowElementBottom;
    using Shadow::ShadowElementBottomLeft;
    using Shadow::ShadowElementLeft;
    using Shadow::ShadowElementTopLeft;
    using Shadow::ShadowElementsCount;
    using Shadow::shadowPixmap;
    virtual ~SceneXRenderShadow();

    void layoutShadowRects(QRect& top, QRect& topRight,
                           QRect& right, QRect& bottomRight,
                           QRect& bottom, QRect& bottomLeft,
                           QRect& Left, QRect& topLeft);
    xcb_render_picture_t picture(ShadowElements element) const;

protected:
    virtual void buildQuads();
    virtual bool prepareBackend();
private:
    XRenderPicture* m_pictures[ShadowElementsCount];
};

class SceneXRenderDecorationRenderer : public Decoration::Renderer
{
    Q_OBJECT
public:
    enum class DecorationPart : int {
        Left,
        Top,
        Right,
        Bottom,
        Count
    };
    explicit SceneXRenderDecorationRenderer(Decoration::DecoratedClientImpl *client);
    virtual ~SceneXRenderDecorationRenderer();

    void render() override;
    void reparent(Deleted *deleted) override;

    xcb_render_picture_t picture(DecorationPart part) const;

private:
    void resizePixmaps();
    QSize m_sizes[int(DecorationPart::Count)];
    xcb_pixmap_t m_pixmaps[int(DecorationPart::Count)];
    xcb_gcontext_t m_gc;
    XRenderPicture* m_pictures[int(DecorationPart::Count)];
};

} // namespace

#endif

#endif<|MERGE_RESOLUTION|>--- conflicted
+++ resolved
@@ -185,13 +185,7 @@
     virtual bool usesOverlayWindow() const {
         return m_backend->usesOverlayWindow();
     }
-<<<<<<< HEAD
-    virtual bool isLastFrameRendered() const {
-        return m_backend->isLastFrameRendered();
-    }
     Decoration::Renderer *createDecorationRenderer(Decoration::DecoratedClientImpl *client);
-=======
->>>>>>> 015c59d9
 
     static SceneXrender *createScene();
 protected:
