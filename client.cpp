--- conflicted
+++ resolved
@@ -352,16 +352,9 @@
 
 void Client::updateInputWindow()
 {
-<<<<<<< HEAD
-=======
-    static bool brokenQtInputHandling = qtBefore483();
-    if (brokenQtInputHandling)
-        return;
-
     if (!Xcb::Extensions::self()->isShapeInputAvailable())
         return;
 
->>>>>>> 6f61723c
     QRegion region;
 
     if (!noBorder()) {
@@ -438,7 +431,6 @@
     } else {
         decoration = decorationPlugin()->createDecoration(bridge);
     }
-<<<<<<< HEAD
     connect(this, &Client::iconChanged, decoration, &KDecoration::iconChanged);
     connect(this, &Client::shadeChanged, decoration, &KDecoration::shadeChanged);
     connect(this, &Client::desktopChanged, decoration, &KDecoration::desktopChanged);
@@ -446,15 +438,6 @@
     connect(this, &Client::activeChanged, decoration, &KDecoration::activeChanged);
     connect(this, static_cast<void (Client::*)(Client*, KDecorationDefines::MaximizeMode)>(&Client::clientMaximizedStateChanged),
             decoration, &KDecoration::maximizeChanged);
-=======
-    connect(this, SIGNAL(shadeChanged()), decoration, SLOT(shadeChange()));
-    connect(this, SIGNAL(desktopChanged()), decoration, SLOT(desktopChange()));
-    connect(this, SIGNAL(captionChanged()), decoration, SLOT(captionChange()));
-    connect(this, SIGNAL(iconChanged()), decoration, SLOT(iconChange()));
-    connect(this, SIGNAL(activeChanged()), decoration, SLOT(activeChange()));
-    connect(this, SIGNAL(clientMaximizedStateChanged(KWin::Client*,KDecorationDefines::MaximizeMode)),
-            decoration, SLOT(maximizeChange()));
->>>>>>> 6f61723c
     connect(this, SIGNAL(keepAboveChanged(bool)), decoration, SIGNAL(keepAboveChanged(bool)));
     connect(this, SIGNAL(keepBelowChanged(bool)), decoration, SIGNAL(keepBelowChanged(bool)));
 #ifdef KWIN_BUILD_KAPPMENU
